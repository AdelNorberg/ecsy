import { now } from "./Utils.js";
import { System } from "./System.js";

export class SystemManager {
  constructor(world) {
    this._systems = [];
    this._executeSystems = []; // Systems that have `execute` method
    this.world = world;
    this.lastExecutedSystem = null;
  }

  registerSystem(SystemClass, attributes) {
    if (!(SystemClass.prototype instanceof System)) {
      throw new Error(
        `System '${SystemClass.name}' does not extends 'System' class`
      );
    }
    if (this.getSystem(SystemClass) !== undefined) {
      console.warn(`System '${SystemClass.name}' already registered.`);
      return this;
    }

<<<<<<< HEAD
    var system = new System(this.world, attributes);
    if (system.init) system.init(attributes);
=======
    var system = new SystemClass(this.world, attributes);
    if (system.init) system.init();
>>>>>>> f80dd466
    system.order = this._systems.length;
    this._systems.push(system);
    if (system.execute) {
      this._executeSystems.push(system);
      this.sortSystems();
    }
    return this;
  }

  unregisterSystem(SystemClass) {
    let system = this.getSystem(SystemClass);
    if (system === undefined) {
      console.warn(
        `Can unregister system '${SystemClass.name}'. It doesn't exist.`
      );
      return this;
    }

    this._systems.splice(this._systems.indexOf(system), 1);

    if (system.execute) {
      this._executeSystems.splice(this._executeSystems.indexOf(system), 1);
    }

    // @todo Add system.unregister() call to free resources
    return this;
  }

  sortSystems() {
    this._executeSystems.sort((a, b) => {
      return a.priority - b.priority || a.order - b.order;
    });
  }

  getSystem(SystemClass) {
    return this._systems.find(s => s instanceof SystemClass);
  }

  getSystems() {
    return this._systems;
  }

  removeSystem(SystemClass) {
    var index = this._systems.indexOf(SystemClass);
    if (!~index) return;

    this._systems.splice(index, 1);
  }

  executeSystem(system, delta, time) {
    if (system.initialized) {
      if (system.canExecute()) {
        let startTime = now();
        system.execute(delta, time);
        system.executeTime = now() - startTime;
        this.lastExecutedSystem = system;
        system.clearEvents();
      }
    }
  }

  stop() {
    this._executeSystems.forEach(system => system.stop());
  }

  execute(delta, time, forcePlay) {
    this._executeSystems.forEach(
      system =>
        (forcePlay || system.enabled) && this.executeSystem(system, delta, time)
    );
  }

  stats() {
    var stats = {
      numSystems: this._systems.length,
      systems: {}
    };

    for (var i = 0; i < this._systems.length; i++) {
      var system = this._systems[i];
      var systemStats = (stats.systems[system.constructor.name] = {
        queries: {},
        executeTime: system.executeTime
      });
      for (var name in system.ctx) {
        systemStats.queries[name] = system.ctx[name].stats();
      }
    }

    return stats;
  }
}<|MERGE_RESOLUTION|>--- conflicted
+++ resolved
@@ -20,13 +20,8 @@
       return this;
     }
 
-<<<<<<< HEAD
-    var system = new System(this.world, attributes);
+    var system = new SystemClass(this.world, attributes);
     if (system.init) system.init(attributes);
-=======
-    var system = new SystemClass(this.world, attributes);
-    if (system.init) system.init();
->>>>>>> f80dd466
     system.order = this._systems.length;
     this._systems.push(system);
     if (system.execute) {
